// Licensed to the .NET Foundation under one or more agreements.
// The .NET Foundation licenses this file to you under the MIT license.
// See the LICENSE file in the project root for more information.

using Float = System.Single;

using System;
using Microsoft.ML.Runtime;
using Microsoft.ML.Runtime.CommandLine;
using Microsoft.ML.Runtime.Data;
using Microsoft.ML.Runtime.EntryPoints;
using Microsoft.ML.Runtime.FastTree;
using Microsoft.ML.Runtime.FastTree.Internal;
using Microsoft.ML.Runtime.Internal.Utilities;
using Microsoft.ML.Runtime.Model;
using Microsoft.ML.Runtime.Training;
using Microsoft.ML.Runtime.Internal.Internallearn;

[assembly: LoadableClass(FastForestRegression.Summary, typeof(FastForestRegression), typeof(FastForestRegression.Arguments),
    new[] { typeof(SignatureRegressorTrainer), typeof(SignatureTrainer), typeof(SignatureTreeEnsembleTrainer), typeof(SignatureFeatureScorerTrainer) },
    FastForestRegression.UserNameValue,
    FastForestRegression.LoadNameValue,
    FastForestRegression.ShortName)]

[assembly: LoadableClass(typeof(FastForestRegressionPredictor), null, typeof(SignatureLoadModel),
    "FastForest Regression Executor",
    FastForestRegressionPredictor.LoaderSignature)]

namespace Microsoft.ML.Runtime.FastTree
{
    public sealed class FastForestRegressionPredictor :
        FastTreePredictionWrapper,
        IQuantileValueMapper,
        IQuantileRegressionPredictor
    {
        private readonly int _quantileSampleCount;

        public const string LoaderSignature = "FastForestRegressionExec";
        public const string RegistrationName = "FastForestRegressionPredictor";

        private static VersionInfo GetVersionInfo()
        {
            return new VersionInfo(
                modelSignature: "FFORE RE",
                // verWrittenCur: 0x00010001, Initial
                // verWrittenCur: 0x00010002, // InstanceWeights are part of QuantileRegression Tree to support weighted intances
                // verWrittenCur: 0x00010003, // _numFeatures serialized
                // verWrittenCur: 0x00010004, // Ini content out of predictor
                // verWrittenCur: 0x00010005, // Add _defaultValueForMissing
                verWrittenCur: 0x00010006, // Categorical splits.
                verReadableCur: 0x00010005,
                verWeCanReadBack: 0x00010001,
                loaderSignature: LoaderSignature);
        }

        protected override uint VerNumFeaturesSerialized => 0x00010003;

        protected override uint VerDefaultValueSerialized => 0x00010005;

        protected override uint VerCategoricalSplitSerialized => 0x00010006;

        internal FastForestRegressionPredictor(IHostEnvironment env, Ensemble trainedEnsemble, int featureCount,
            string innerArgs, int samplesCount)
            : base(env, RegistrationName, trainedEnsemble, featureCount, innerArgs)
        {
            _quantileSampleCount = samplesCount;
        }

        private FastForestRegressionPredictor(IHostEnvironment env, ModelLoadContext ctx)
            : base(env, RegistrationName, ctx, GetVersionInfo())
        {
            // *** Binary format ***
            // bool: should be always true
            // int: Quantile sample count
            Contracts.Check(ctx.Reader.ReadBoolByte());
            _quantileSampleCount = ctx.Reader.ReadInt32();
        }

        protected override void SaveCore(ModelSaveContext ctx)
        {
            base.SaveCore(ctx);
            ctx.SetVersionInfo(GetVersionInfo());

            // *** Binary format ***
            // bool: always true
            // int: Quantile sample count
            // Previously we store quantileEnabled parameter here,
            // but this paramater always should be true for regression.
            // If you update model version feel free to delete it.
            ctx.Writer.WriteBoolByte(true);
            ctx.Writer.Write(_quantileSampleCount);
        }

        public static FastForestRegressionPredictor Create(IHostEnvironment env, ModelLoadContext ctx)
        {
            Contracts.CheckValue(env, nameof(env));
            env.CheckValue(ctx, nameof(ctx));
            ctx.CheckAtModel(GetVersionInfo());
            return new FastForestRegressionPredictor(env, ctx);
        }

        public override PredictionKind PredictionKind => PredictionKind.Regression;

        protected override void Map(ref VBuffer<Float> src, ref Float dst)
        {
            if (InputType.VectorSize > 0)
                Host.Check(src.Length == InputType.VectorSize);
            else
                Host.Check(src.Length > MaxSplitFeatIdx);

            dst = (Float)TrainedEnsemble.GetOutput(ref src) / TrainedEnsemble.NumTrees;
        }

        public ValueMapper<VBuffer<Float>, VBuffer<Float>> GetMapper(Float[] quantiles)
        {
            return
                (ref VBuffer<Float> src, ref VBuffer<Float> dst) =>
                {
                    // REVIEW: Should make this more efficient - it repeatedly allocates too much stuff.
                    Float[] weights = null;
                    var distribution = TrainedEnsemble.GetDistribution(ref src, _quantileSampleCount, out weights);
                    var qdist = new QuantileStatistics(distribution, weights);

                    var values = dst.Values;
                    if (Utils.Size(values) < quantiles.Length)
                        values = new Float[quantiles.Length];
                    for (int i = 0; i < quantiles.Length; i++)
                        values[i] = qdist.GetQuantile((Float)quantiles[i]);
                    dst = new VBuffer<Float>(quantiles.Length, values, dst.Indices);
                };
        }

        public ISchemaBindableMapper CreateMapper(Double[] quantiles)
        {
            Host.CheckNonEmpty(quantiles, nameof(quantiles));
            return new SchemaBindableQuantileRegressionPredictor(this, quantiles);
        }
    }

    /// <include file='doc.xml' path='doc/members/member[@name="FastForest"]/*' />
    public sealed partial class FastForestRegression : RandomForestTrainerBase<FastForestRegression.Arguments, FastForestRegressionPredictor>
    {
        public sealed class Arguments : FastForestArgumentsBase
        {
            [Argument(ArgumentType.LastOccurenceWins, HelpText = "Shuffle the labels on every iteration. " +
                "Useful probably only if using this tree as a tree leaf featurizer for multiclass.")]
            public bool ShuffleLabels;
        }

        internal const string Summary = "Trains a random forest to fit target values using least-squares.";

        internal const string LoadNameValue = "FastForestRegression";
        internal const string UserNameValue = "Fast Forest Regression";
        internal const string ShortName = "ffr";

        public FastForestRegression(IHostEnvironment env, Arguments args)
            : base(env, args, true)
        {
        }

        public override PredictionKind PredictionKind => PredictionKind.Regression;

        public override FastForestRegressionPredictor Train(TrainContext context)
        {
            Host.CheckValue(context, nameof(context));
            var trainData = context.TrainingSet;
            ValidData = context.ValidationSet;

            using (var ch = Host.Start("Training"))
            {
                ch.CheckValue(trainData, nameof(trainData));
                trainData.CheckRegressionLabel();
                trainData.CheckFeatureFloatVector();
                trainData.CheckOptFloatWeight();
                FeatureCount = trainData.Schema.Feature.Type.ValueCount;
                ConvertData(trainData);
                TrainCore(ch);
                ch.Done();
            }
            return new FastForestRegressionPredictor(Host, TrainedEnsemble, FeatureCount, InnerArgs, Args.QuantileSampleCount);
        }

        protected override void PrepareLabels(IChannel ch)
        {
        }

        protected override ObjectiveFunctionBase ConstructObjFunc(IChannel ch)
        {
            return ObjectiveFunctionImplBase.Create(TrainSet, Args);
        }

        protected override Test ConstructTestForTrainingData()
        {
            return new RegressionTest(ConstructScoreTracker(TrainSet));
        }

        private abstract class ObjectiveFunctionImplBase : RandomForestObjectiveFunction
        {
            private readonly float[] _labels;

            public static ObjectiveFunctionImplBase Create(Dataset trainData, Arguments args)
            {
                if (args.ShuffleLabels)
                    return new ShuffleImpl(trainData, args);
                return new BasicImpl(trainData, args);
            }

            private ObjectiveFunctionImplBase(Dataset trainData, Arguments args)
                : base(trainData, args, double.MaxValue) // No notion of maximum step size.
            {
                _labels = FastTreeRegressionTrainer.GetDatasetRegressionLabels(trainData);
                Contracts.Assert(_labels.Length == trainData.NumDocs);
            }

            protected override void GetGradientInOneQuery(int query, int threadIndex)
            {
                int begin = Dataset.Boundaries[query];
                int end = Dataset.Boundaries[query + 1];
                for (int i = begin; i < end; ++i)
                    Gradient[i] = _labels[i];
            }

            private sealed class ShuffleImpl : ObjectiveFunctionImplBase
            {
                private readonly Random _rgen;
                private readonly int _labelLim;

                public ShuffleImpl(Dataset trainData, Arguments args)
                    : base(trainData, args)
                {
                    Contracts.AssertValue(args);
                    Contracts.Assert(args.ShuffleLabels);

                    _rgen = new Random(0); // Ideally we'd get this from the host.

                    for (int i = 0; i < _labels.Length; ++i)
                    {
                        var lab = _labels[i];
                        if (!(0 <= lab && lab < Utils.ArrayMaxSize))
                        {
                            throw Contracts.ExceptUserArg(nameof(args.ShuffleLabels),
                                "Label {0} for example {1} outside of allowed range" +
                                "[0,{2}) when doing shuffled labels", lab, i, Utils.ArrayMaxSize);
                        }
                        int lim = (int)lab + 1;
                        Contracts.Assert(1 <= lim && lim <= Utils.ArrayMaxSize);
                        if (lim > _labelLim)
                            _labelLim = lim;
                    }
                }

                public override double[] GetGradient(IChannel ch, double[] scores)
                {
                    // Each time we get the gradient in random forest regression, it means
                    // we are building a new tree. Shuffle the targets!!
                    int[] map = Utils.GetRandomPermutation(_rgen, _labelLim);
                    for (int i = 0; i < _labels.Length; ++i)
                        _labels[i] = map[(int)_labels[i]];

                    return base.GetGradient(ch, scores);
                }
            }

            private sealed class BasicImpl : ObjectiveFunctionImplBase
            {
                public BasicImpl(Dataset trainData, Arguments args)
                    : base(trainData, args)
                {
                }
            }
        }
    }

    public static partial class FastForest
    {
<<<<<<< HEAD
        [TlcModule.EntryPoint(Name = "Trainers.FastForestRegressor", 
            Desc = FastForestRegression.Summary, 
            Remarks = FastForestRegression.Remarks,
            UserName = FastForestRegression.LoadNameValue, 
            ShortName = FastForestRegression.ShortName)]
=======
        [TlcModule.EntryPoint(Name = "Trainers.FastForestRegressor",
            Desc = FastForestRegression.Summary,
            UserName = FastForestRegression.LoadNameValue,
            ShortName = FastForestRegression.ShortName,
            XmlInclude = new[] { @"<include file='../Microsoft.ML.FastTree/doc.xml' path='doc/members/member[@name=""FastForest""]/*' />",
                                 @"<include file='../Microsoft.ML.FastTree/doc.xml' path='doc/members/example[@name=""FastForestRegressor""]/*' />"})]
>>>>>>> ae13dbb1
        public static CommonOutputs.RegressionOutput TrainRegression(IHostEnvironment env, FastForestRegression.Arguments input)
        {
            Contracts.CheckValue(env, nameof(env));
            var host = env.Register("TrainFastForest");
            host.CheckValue(input, nameof(input));
            EntryPointUtils.CheckInputArgs(host, input);

            return LearnerEntryPointsUtils.Train<FastForestRegression.Arguments, CommonOutputs.RegressionOutput>(host, input,
                () => new FastForestRegression(host, input),
                () => LearnerEntryPointsUtils.FindColumn(host, input.TrainingData.Schema, input.LabelColumn),
                () => LearnerEntryPointsUtils.FindColumn(host, input.TrainingData.Schema, input.WeightColumn),
                () => LearnerEntryPointsUtils.FindColumn(host, input.TrainingData.Schema, input.GroupIdColumn));
        }
    }
}<|MERGE_RESOLUTION|>--- conflicted
+++ resolved
@@ -273,20 +273,12 @@
 
     public static partial class FastForest
     {
-<<<<<<< HEAD
-        [TlcModule.EntryPoint(Name = "Trainers.FastForestRegressor", 
-            Desc = FastForestRegression.Summary, 
-            Remarks = FastForestRegression.Remarks,
-            UserName = FastForestRegression.LoadNameValue, 
-            ShortName = FastForestRegression.ShortName)]
-=======
         [TlcModule.EntryPoint(Name = "Trainers.FastForestRegressor",
             Desc = FastForestRegression.Summary,
             UserName = FastForestRegression.LoadNameValue,
             ShortName = FastForestRegression.ShortName,
             XmlInclude = new[] { @"<include file='../Microsoft.ML.FastTree/doc.xml' path='doc/members/member[@name=""FastForest""]/*' />",
                                  @"<include file='../Microsoft.ML.FastTree/doc.xml' path='doc/members/example[@name=""FastForestRegressor""]/*' />"})]
->>>>>>> ae13dbb1
         public static CommonOutputs.RegressionOutput TrainRegression(IHostEnvironment env, FastForestRegression.Arguments input)
         {
             Contracts.CheckValue(env, nameof(env));
