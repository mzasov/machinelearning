// Licensed to the .NET Foundation under one or more agreements.
// The .NET Foundation licenses this file to you under the MIT license.
// See the LICENSE file in the project root for more information.

using System;
using System.Linq;
using System.Text;
using Microsoft.ML.Runtime;
using Microsoft.ML.Runtime.Data;
using Microsoft.ML.Runtime.EntryPoints;
using Microsoft.ML.Runtime.FastTree;
using Microsoft.ML.Runtime.FastTree.Internal;
using Microsoft.ML.Runtime.Internal.Utilities;
using Microsoft.ML.Runtime.Model;
using Microsoft.ML.Runtime.Training;
using Microsoft.ML.Runtime.Internal.Internallearn;

[assembly: LoadableClass(FastTreeTweedieTrainer.Summary, typeof(FastTreeTweedieTrainer), typeof(FastTreeTweedieTrainer.Arguments),
    new[] { typeof(SignatureRegressorTrainer), typeof(SignatureTrainer), typeof(SignatureTreeEnsembleTrainer), typeof(SignatureFeatureScorerTrainer) },
    FastTreeTweedieTrainer.UserNameValue,
    FastTreeTweedieTrainer.LoadNameValue,
    FastTreeTweedieTrainer.ShortName)]

[assembly: LoadableClass(typeof(FastTreeTweediePredictor), null, typeof(SignatureLoadModel),
    "FastTree Tweedie Regression Executor",
    FastTreeTweediePredictor.LoaderSignature)]

namespace Microsoft.ML.Runtime.FastTree
{
    // The Tweedie boosting model follows the mathematics established in:
    // Yang, Quan, and Zou. "Insurance Premium Prediction via Gradient Tree-Boosted Tweedie Compound Poisson Models."
    // https://arxiv.org/pdf/1508.06378.pdf
    /// <include file='doc.xml' path='doc/members/member[@name="FastTreeTweedieRegression"]/*' />
    public sealed partial class FastTreeTweedieTrainer : BoostingFastTreeTrainerBase<FastTreeTweedieTrainer.Arguments, FastTreeTweediePredictor>
    {
        public const string LoadNameValue = "FastTreeTweedieRegression";
        public const string UserNameValue = "FastTree (Boosted Trees) Tweedie Regression";
        public const string Summary = "Trains gradient boosted decision trees to fit target values using a Tweedie loss function. This learner is a generalization of Poisson, compound Poisson, and gamma regression.";
<<<<<<< HEAD
        new public const string Remarks = @"<remarks>
<a href='https://en.wikipedia.org/wiki/Gradient_boosting#Gradient_tree_boosting'>Wikipedia: Gradient boosting (Gradient tree boosting)</a>
<a href='http://projecteuclid.org/DPubS?service=UI&version=1.0&verb=Display&handle=euclid.aos/1013203451'>Greedy function approximation: A gradient boosting machine</a>
</remarks>";

=======
>>>>>>> ae13dbb1
        public const string ShortName = "fttweedie";

        private TestHistory _firstTestSetHistory;
        private Test _trainRegressionTest;
        private Test _testRegressionTest;

        public override PredictionKind PredictionKind => PredictionKind.Regression;

        public FastTreeTweedieTrainer(IHostEnvironment env, Arguments args)
            : base(env, args)
        {
            Host.CheckUserArg(1 <= Args.Index && Args.Index <= 2, nameof(Args.Index), "Must be in the range [1, 2]");
        }

        public override FastTreeTweediePredictor Train(TrainContext context)
        {
            Host.CheckValue(context, nameof(context));
            var trainData = context.TrainingSet;
            ValidData = context.ValidationSet;

            using (var ch = Host.Start("Training"))
            {
                ch.CheckValue(trainData, nameof(trainData));
                trainData.CheckRegressionLabel();
                trainData.CheckFeatureFloatVector();
                trainData.CheckOptFloatWeight();
                FeatureCount = trainData.Schema.Feature.Type.ValueCount;
                ConvertData(trainData);
                TrainCore(ch);
                ch.Done();
            }
            return new FastTreeTweediePredictor(Host, TrainedEnsemble, FeatureCount, InnerArgs);
        }

        protected override void CheckArgs(IChannel ch)
        {
            Contracts.AssertValue(ch);

            base.CheckArgs(ch);

            // REVIEW: In order to properly support early stopping, the early stopping metric should be a subcomponent, not just
            // a simple integer, because the metric that we might want is parameterized by this floating point "index" parameter. For now
            // we just leave the existing regression checks, though with a warning.

            if (Args.EarlyStoppingMetrics > 0)
                ch.Warning("For Tweedie regression, early stopping does not yet use the Tweedie distribution.");

            ch.CheckUserArg((Args.EarlyStoppingRule == null && !Args.EnablePruning) || (Args.EarlyStoppingMetrics >= 1 && Args.EarlyStoppingMetrics <= 2), nameof(Args.EarlyStoppingMetrics),
                    "earlyStoppingMetrics should be 1 or 2. (1: L1, 2: L2)");
        }

        protected override ObjectiveFunctionBase ConstructObjFunc(IChannel ch)
        {
            return new ObjectiveImpl(TrainSet, Args);
        }

        protected override OptimizationAlgorithm ConstructOptimizationAlgorithm(IChannel ch)
        {
            OptimizationAlgorithm optimizationAlgorithm = base.ConstructOptimizationAlgorithm(ch);
            if (Args.UseLineSearch)
            {
                var lossCalculator = new RegressionTest(optimizationAlgorithm.TrainingScores);
                // REVIEW: We should make loss indices an enum in BinaryClassificationTest.
                // REVIEW: Nope, subcomponent.
                optimizationAlgorithm.AdjustTreeOutputsOverride = new LineSearch(lossCalculator, 1 /*L2 error*/, Args.NumPostBracketSteps, Args.MinStepSize);
            }

            return optimizationAlgorithm;
        }

        /// <summary>
        /// Gets the regression labels that were stored in the dataset skeleton, or
        /// constructs them from the ratings if absent. This returns null if the
        /// dataset itself is null.
        /// </summary>
        /// <param name="set">The dataset</param>
        /// <returns>The list of regression targets, or null if <paramref name="set"/> was null</returns>
        public static float[] GetDatasetRegressionLabels(Dataset set)
        {
            if (set == null)
                return null;
            double[] dlabels = set.Targets;
            Contracts.AssertValue(dlabels);
            Contracts.Assert(dlabels.Length == set.NumDocs);
            // REVIEW: Seems wasteful??
            return Utils.BuildArray(dlabels.Length, i => (float)dlabels[i]);
        }

        protected override void PrepareLabels(IChannel ch)
        {
            // Intentionally empty.
        }

        protected override Test ConstructTestForTrainingData()
        {
            return new RegressionTest(ConstructScoreTracker(TrainSet));
        }

        private void AddFullRegressionTests()
        {
            // Always compute training L1/L2 errors.
            Tests.Add(new RegressionTest(ConstructScoreTracker(TrainSet)));
            RegressionTest validTest = null;
            if (ValidSet != null)
            {
                validTest = new RegressionTest(ConstructScoreTracker(ValidSet));
                Tests.Add(validTest);
            }

            // If external label is missing use Rating column for L1/L2 error.
            // The values may not make much sense if regression value is not an actual label value.
            if (TestSets != null)
            {
                for (int t = 0; t < TestSets.Length; ++t)
                    Tests.Add(new RegressionTest(ConstructScoreTracker(TestSets[t])));
            }
        }

        protected override void InitializeTests()
        {
            // Initialize regression tests.
            if (Args.TestFrequency != int.MaxValue)
                AddFullRegressionTests();

            if (Args.PrintTestGraph)
            {
                // If FirstTestHistory is null (which means the tests were not intialized due to /tf==infinity),
                // we need initialize first set for graph printing.
                // Adding to a tests would result in printing the results after final iteration.
                if (_firstTestSetHistory == null)
                {
                    var firstTestSetTest = new RegressionTest(ConstructScoreTracker(TestSets[0]));
                    _firstTestSetHistory = new TestHistory(firstTestSetTest, 0);
                }
            }

            if (Args.PrintTrainValidGraph && _trainRegressionTest == null)
            {
                Test trainRegressionTest = new RegressionTest(ConstructScoreTracker(TrainSet));
                _trainRegressionTest = trainRegressionTest;
            }

            if (Args.PrintTrainValidGraph && _testRegressionTest == null && TestSets != null && TestSets.Length > 0)
                _testRegressionTest = new RegressionTest(ConstructScoreTracker(TestSets[0]));

            // Add early stopping if appropriate.
            TrainTest = new RegressionTest(ConstructScoreTracker(TrainSet), Args.EarlyStoppingMetrics);
            if (ValidSet != null)
                ValidTest = new RegressionTest(ConstructScoreTracker(ValidSet), Args.EarlyStoppingMetrics);

            if (Args.EnablePruning && ValidTest != null)
            {
                if (Args.UseTolerantPruning) // Use simple early stopping condition.
                    PruningTest = new TestWindowWithTolerance(ValidTest, 0, Args.PruningWindowSize, Args.PruningThreshold);
                else
                    PruningTest = new TestHistory(ValidTest, 0);
            }
        }

        protected override void PrintIterationMessage(IChannel ch, IProgressChannel pch)
        {
            base.PrintIterationMessage(ch, pch);
        }

        protected override string GetTestGraphHeader()
        {
            StringBuilder headerBuilder = new StringBuilder("Eval:\tFileName\tNDCG@1\tNDCG@2\tNDCG@3\tNDCG@4\tNDCG@5\tNDCG@6\tNDCG@7\tNDCG@8\tNDCG@9\tNDCG@10");

            if (Args.PrintTrainValidGraph)
            {
                headerBuilder.Append("\tNDCG@20\tNDCG@40");
                headerBuilder.Append("\nNote: Printing train L2 error as NDCG@20 and test L2 error as NDCG@40..\n");
            }

            return headerBuilder.ToString();
        }

        protected override void ComputeTests()
        {
            if (_firstTestSetHistory != null)
                _firstTestSetHistory.ComputeTests();

            if (_trainRegressionTest != null)
                _trainRegressionTest.ComputeTests();

            if (_testRegressionTest != null)
                _testRegressionTest.ComputeTests();

            if (PruningTest != null)
                PruningTest.ComputeTests();
        }

        protected override string GetTestGraphLine()
        {
            StringBuilder lineBuilder = new StringBuilder();

            lineBuilder.AppendFormat("Eval:\tnet.{0:D8}.ini", Ensemble.NumTrees - 1);

            foreach (var r in _firstTestSetHistory.ComputeTests())
            {
                lineBuilder.AppendFormat("\t{0:0.0000}", r.FinalValue);
            }

            double trainRegression = 0.0;
            double validRegression = 0.0;

            // We only print non-zero train&valid graph if earlyStoppingTruncation!=0.
            // In case /es is not set, we print 0 for train and valid graph NDCG.
            // Let's keeping this behaviour for backward compatibility with previous FR version.
            // Ideally /graphtv should enforce non-zero /es in the commandline validation.
            if (_trainRegressionTest != null)
                trainRegression = _trainRegressionTest.ComputeTests().Last().FinalValue;
            if (_testRegressionTest != null)
                validRegression = _testRegressionTest.ComputeTests().Last().FinalValue;

            lineBuilder.AppendFormat("\t{0:0.0000}\t{1:0.0000}", trainRegression, validRegression);

            return lineBuilder.ToString();
        }

        protected override void Train(IChannel ch)
        {
            base.Train(ch);
            // Print final last iteration.
            // Note that trainNDCG printed in graph will be from copy of a value from previous iteration
            // and will differ slightly from the proper final value computed by FullTest.
            // We cannot compute the final NDCG here due to the fact we use FastNDCGTestForTrainSet
            // computing NDCG based on label sort saved during gradient computation (and we don't have
            // gradients for n+1 iteration).
            // Keeping it in sync with original FR code
            PrintTestGraph(ch);
        }

        private sealed class ObjectiveImpl : ObjectiveFunctionBase, IStepSearch
        {
            private readonly float[] _labels;
            private readonly Double _index1; // 1 minus the index parameter.
            private readonly Double _index2; // 2 minus the index parameter.
            private readonly Double _maxClamp;

            public ObjectiveImpl(Dataset trainData, Arguments args)
                : base(
                    trainData,
                    args.LearningRates,
                    args.Shrinkage,
                    args.MaxTreeOutput,
                    args.GetDerivativesSampleRate,
                    args.BestStepRankingRegressionTrees,
                    args.RngSeed)
            {
                if (args.DropoutRate > 0 && LearningRate > 0) // Don't do shrinkage if dropouts are used.
                    Shrinkage = 1.0 / LearningRate;

                _labels = GetDatasetRegressionLabels(trainData);
                // Should we fail instead of clamping negative values to 0?
                for (int i = 0; i < _labels.Length; ++i)
                {
                    if (_labels[i] < 0)
                        _labels[i] = 0;
                }

                _index1 = 1 - args.Index;
                _index2 = 2 - args.Index;
                _maxClamp = Math.Abs(args.MaxTreeOutput);
            }

            public void AdjustTreeOutputs(IChannel ch, RegressionTree tree, DocumentPartitioning partitioning, ScoreTracker trainingScores)
            {
                double shrinkage = LearningRate * Shrinkage;
                var scores = trainingScores.Scores;
                var weights = trainingScores.Dataset.SampleWeights;

                // Following equation 18, and line 2c of algorithm 1 in the source paper.
                for (int l = 0; l < tree.NumLeaves; ++l)
                {
                    Double num = 0;
                    Double denom = 0;

                    if (_index1 == 0)
                    {
                        // The index == 1 Poisson case.
                        foreach (int i in partitioning.DocumentsInLeaf(l))
                        {
                            var s = scores[i];
                            var w = weights == null ? 1 : weights[i];
                            num += w * _labels[i];
                            denom += w * Math.Exp(s);
                        }
                    }
                    else
                    {
                        // The index in (1,2] case.
                        foreach (int i in partitioning.DocumentsInLeaf(l))
                        {
                            var s = scores[i];
                            var w = weights == null ? 1 : weights[i];
                            num += w * _labels[i] * Math.Exp(_index1 * s);
                            denom += w * Math.Exp(_index2 * s);
                        }
                    }

                    var step = shrinkage * (Math.Log(num) - Math.Log(denom));
                    if (num == 0 && denom == 0)
                        step = 0;
                    // If we do not clamp, it is entirely possible for num to be 0 (with 0 labels), which
                    // means that we will have negative infinities in the leaf nodes. This has a number of
                    // bad negative effects we'd prefer to avoid. Nonetheless, we do give up a substantial
                    // amount of "gain" for those examples.
                    if (step < -_maxClamp)
                        step = -_maxClamp;
                    else if (step > _maxClamp)
                        step = _maxClamp;
                    tree.SetOutput(l, step);
                }
            }

            protected override void GetGradientInOneQuery(int query, int threadIndex)
            {
                int begin = Dataset.Boundaries[query];
                int end = Dataset.Boundaries[query + 1];

                // Gradient.
                unchecked
                {
                    if (_index1 == 0)
                    {
                        // In the case where index=1, the Tweedie distribution is Poisson. We treat this important
                        // class of distribution as a special case even though the mathematics wind up being
                        // the same.
                        for (int i = begin; i < end; ++i)
                        {
                            // From "Generalized Boosted Models: A guide to the gbm package" by Greg Ridgeway, 2007, section 4.7.
                            Gradient[i] = Math.Exp(Scores[i]) - _labels[i];
                        }
                    }
                    else
                    {
                        for (int i = begin; i < end; ++i)
                        {
                            // Following equation 14, and line 2a of algorithm 1 in the source paper. The w_i
                            // are not incorporated here.
                            Gradient[i] = Math.Exp(_index2 * Scores[i]) - _labels[i] * Math.Exp(_index1 * Scores[i]);
                        }
                    }
                }
            }
        }
    }

    public sealed class FastTreeTweediePredictor : FastTreePredictionWrapper
    {
        public const string LoaderSignature = "FastTreeTweedieExec";
        public const string RegistrationName = "FastTreeTweediePredictor";

        private static VersionInfo GetVersionInfo()
        {
            return new VersionInfo(
                modelSignature: "FTREE TW",
                // verWrittenCur: 0x00010001, // Initial
                //verWrittenCur: 0x00010002, // Add _defaultValueForMissing
                verWrittenCur: 0x00010003, // Categorical splits.
                verReadableCur: 0x00010002,
                verWeCanReadBack: 0x00010001,
                loaderSignature: LoaderSignature);
        }

        protected override uint VerNumFeaturesSerialized => 0x00010001;

        protected override uint VerDefaultValueSerialized => 0x00010002;

        protected override uint VerCategoricalSplitSerialized => 0x00010003;

        internal FastTreeTweediePredictor(IHostEnvironment env, Ensemble trainedEnsemble, int featureCount, string innerArgs)
            : base(env, RegistrationName, trainedEnsemble, featureCount, innerArgs)
        {
        }

        private FastTreeTweediePredictor(IHostEnvironment env, ModelLoadContext ctx)
            : base(env, RegistrationName, ctx, GetVersionInfo())
        {
        }

        protected override void SaveCore(ModelSaveContext ctx)
        {
            base.SaveCore(ctx);
            ctx.SetVersionInfo(GetVersionInfo());
        }

        public static FastTreeTweediePredictor Create(IHostEnvironment env, ModelLoadContext ctx)
        {
            Contracts.CheckValue(env, nameof(env));
            env.CheckValue(ctx, nameof(ctx));
            ctx.CheckAtModel(GetVersionInfo());
            return new FastTreeTweediePredictor(env, ctx);
        }

        protected override void Map(ref VBuffer<float> src, ref float dst)
        {
            // The value learnt and predicted by the trees is the log of the expected value,
            // as seen in equation 9 of the paper. So for the actual prediction, we take its
            // exponent.
            base.Map(ref src, ref dst);
            // REVIEW: Some packages like R's GBM apparently clamp the input to the exponent
            // in the range [-19, 19]. We have historically taken a dim view of this sort of thing
            // ourselves, but if our views prove problematic we can reconsider. (An upper clamp of 19
            // seems far too restrictive, leading to a practical upper limit of about 178 million.)
            dst = MathUtils.ExpSlow(dst);
        }

        public override PredictionKind PredictionKind => PredictionKind.Regression;
    }

    public static partial class FastTree
    {
<<<<<<< HEAD
        [TlcModule.EntryPoint(Name = "Trainers.FastTreeTweedieRegressor", 
            Desc = FastTreeTweedieTrainer.Summary, 
            UserName = FastTreeTweedieTrainer.UserNameValue, 
            ShortName = FastTreeTweedieTrainer.ShortName)]
=======
        [TlcModule.EntryPoint(Name = "Trainers.FastTreeTweedieRegressor",
            Desc = FastTreeTweedieTrainer.Summary,
            UserName = FastTreeTweedieTrainer.UserNameValue,
            ShortName = FastTreeTweedieTrainer.ShortName,
            XmlInclude = new [] { @"<include file='../Microsoft.ML.FastTree/doc.xml' path='doc/members/member[@name=""FastTreeTweedieRegression""]/*' />" })]
>>>>>>> ae13dbb1
        public static CommonOutputs.RegressionOutput TrainTweedieRegression(IHostEnvironment env, FastTreeTweedieTrainer.Arguments input)
        {
            Contracts.CheckValue(env, nameof(env));
            var host = env.Register("TrainTweeedie");
            host.CheckValue(input, nameof(input));
            EntryPointUtils.CheckInputArgs(host, input);

            return LearnerEntryPointsUtils.Train<FastTreeTweedieTrainer.Arguments, CommonOutputs.RegressionOutput>(host, input,
                () => new FastTreeTweedieTrainer(host, input),
                () => LearnerEntryPointsUtils.FindColumn(host, input.TrainingData.Schema, input.LabelColumn),
                () => LearnerEntryPointsUtils.FindColumn(host, input.TrainingData.Schema, input.WeightColumn),
                () => LearnerEntryPointsUtils.FindColumn(host, input.TrainingData.Schema, input.GroupIdColumn));
        }
    }
}<|MERGE_RESOLUTION|>--- conflicted
+++ resolved
@@ -36,14 +36,6 @@
         public const string LoadNameValue = "FastTreeTweedieRegression";
         public const string UserNameValue = "FastTree (Boosted Trees) Tweedie Regression";
         public const string Summary = "Trains gradient boosted decision trees to fit target values using a Tweedie loss function. This learner is a generalization of Poisson, compound Poisson, and gamma regression.";
-<<<<<<< HEAD
-        new public const string Remarks = @"<remarks>
-<a href='https://en.wikipedia.org/wiki/Gradient_boosting#Gradient_tree_boosting'>Wikipedia: Gradient boosting (Gradient tree boosting)</a>
-<a href='http://projecteuclid.org/DPubS?service=UI&version=1.0&verb=Display&handle=euclid.aos/1013203451'>Greedy function approximation: A gradient boosting machine</a>
-</remarks>";
-
-=======
->>>>>>> ae13dbb1
         public const string ShortName = "fttweedie";
 
         private TestHistory _firstTestSetHistory;
@@ -458,18 +450,11 @@
 
     public static partial class FastTree
     {
-<<<<<<< HEAD
-        [TlcModule.EntryPoint(Name = "Trainers.FastTreeTweedieRegressor", 
-            Desc = FastTreeTweedieTrainer.Summary, 
-            UserName = FastTreeTweedieTrainer.UserNameValue, 
-            ShortName = FastTreeTweedieTrainer.ShortName)]
-=======
         [TlcModule.EntryPoint(Name = "Trainers.FastTreeTweedieRegressor",
             Desc = FastTreeTweedieTrainer.Summary,
             UserName = FastTreeTweedieTrainer.UserNameValue,
             ShortName = FastTreeTweedieTrainer.ShortName,
             XmlInclude = new [] { @"<include file='../Microsoft.ML.FastTree/doc.xml' path='doc/members/member[@name=""FastTreeTweedieRegression""]/*' />" })]
->>>>>>> ae13dbb1
         public static CommonOutputs.RegressionOutput TrainTweedieRegression(IHostEnvironment env, FastTreeTweedieTrainer.Arguments input)
         {
             Contracts.CheckValue(env, nameof(env));
