// Licensed to the .NET Foundation under one or more agreements.
// The .NET Foundation licenses this file to you under the MIT license.
// See the LICENSE file in the project root for more information.

using System;
using System.Collections.Generic;
using System.Diagnostics;
using System.Linq;
using System.Text.RegularExpressions;
using Microsoft.ML.Runtime.Data;
using Microsoft.ML.Runtime.EntryPoints.JsonUtils;
using Microsoft.ML.Runtime.Internal.Utilities;
using Newtonsoft.Json;
using Newtonsoft.Json.Linq;

namespace Microsoft.ML.Runtime.EntryPoints
{
    public class VarSerializer : JsonConverter
    {
        public override void WriteJson(JsonWriter writer, object value, JsonSerializer serializer)
        {
            var variable = value as IVarSerializationHelper;
            Contracts.AssertValue(variable);
            if (!variable.IsValue)
                serializer.Serialize(writer, $"${variable.VarName}");
            else
                serializer.Serialize(writer, variable.Values.Select(v => $"${v}"));
        }

        public override object ReadJson(JsonReader reader, Type objectType, object existingValue, JsonSerializer serializer)
        {
            throw Contracts.ExceptNotImpl();
        }

        public override bool CanConvert(Type objectType)
        {
            return typeof(IVarSerializationHelper).IsAssignableFrom(objectType);
        }

        public override bool CanRead => false;
    }

    internal interface IVarSerializationHelper
    {
        string VarName { get; set; }
        bool IsValue { get; }
        string[] Values { get; }
    }

    /// <summary>
    /// Marker class for the arguments that can be used as variables
    /// in an entry point graph.
    /// </summary>
    [JsonConverter(typeof(VarSerializer))]
    public sealed class Var<T> : IVarSerializationHelper
    {
        public string VarName { get; set; }
        bool IVarSerializationHelper.IsValue { get; }
        string[] IVarSerializationHelper.Values { get; }

        public Var()
        {
            Contracts.Assert(CheckType(typeof(T)));
            VarName = $"Var_{Guid.NewGuid().ToString("N")}";
        }

        public static bool CheckType(Type type)
        {
            if (type.IsArray)
                return CheckType(type.GetElementType());
            if (type.IsGenericType && type.GetGenericTypeDefinition() == typeof(Dictionary<,>)
                && type.GetGenericTypeArgumentsEx()[0] == typeof(string))
            {
                return CheckType(type.GetGenericTypeArgumentsEx()[1]);
            }

            return
                type == typeof(IDataView) ||
                type == typeof(IFileHandle) ||
                type == typeof(IPredictorModel) ||
                type == typeof(ITransformModel) ||
                type == typeof(CommonInputs.IEvaluatorInput) ||
                type == typeof(CommonOutputs.IEvaluatorOutput) ||
                type == typeof(IMlState);
        }
    }

    /// <summary>
    /// Marker class for the arguments that can be used as array output variables
    /// in an entry point graph.
    /// </summary>
    [JsonConverter(typeof(VarSerializer))]
    public sealed class ArrayVar<T> : IVarSerializationHelper
    {
        public string VarName { get; set; }
        private readonly bool _isValue;
        bool IVarSerializationHelper.IsValue => _isValue;
        private readonly string[] _values;
        string[] IVarSerializationHelper.Values => _values;

        public ArrayVar()
        {
            Contracts.Assert(Var<T>.CheckType(typeof(T)));
            VarName = $"Var_{Guid.NewGuid().ToString("N")}";
        }

        public ArrayVar(params Var<T>[] variables)
        {
            Contracts.Assert(Var<T>.CheckType(typeof(T)));
            _values = variables.Select(v => v.VarName).ToArray();
            _isValue = true;
        }

        public Var<T> this[int i]
        {
            get
            {
                var item = new Var<T>();
                item.VarName = $"{VarName}[{i}]";
                return item;
            }
        }
    }

    /// <summary>
    /// Marker class for the arguments that can be used as dictionary output variables
    /// in an entry point graph.
    /// </summary>
    [JsonConverter(typeof(VarSerializer))]
    public sealed class DictionaryVar<T> : IVarSerializationHelper
    {
        public string VarName { get; set; }
        bool IVarSerializationHelper.IsValue { get; }
        string[] IVarSerializationHelper.Values { get; }

        public DictionaryVar()
        {
            Contracts.Assert(Var<T>.CheckType(typeof(T)));
            VarName = $"Var_{Guid.NewGuid().ToString("N")}";
        }

        public Var<T> this[string key]
        {
            get
            {
                var item = new Var<T>();
                item.VarName = $"{VarName}[\"{key}\"]";
                return item;
            }
        }
    }

    /// <summary>
    /// A descriptor of one 'variable' of the graph (input or output that is referenced as a $variable in the graph definition).
    /// </summary>
    public sealed class EntryPointVariable
    {
        private readonly IExceptionContext _ectx;
        public readonly string Name;
        public readonly Type Type;

        /// <summary>
        /// The value. It will originally start as null, and then assigned to the value,
        /// once it is available. The type is one of the valid types according to <see cref="IsValidType"/>.
        /// </summary>
        public object Value { get; private set; }

        public bool HasInputs { get; private set; }

        public bool HasOutputs { get; private set; }

        public bool IsValueSet { get; private set; }

        /// <summary>
        /// Whether the given type is a valid one to be a variable.
        /// </summary>
        public static bool IsValidType(Type variableType)
        {
            Contracts.CheckValue(variableType, nameof(variableType));

            // Option types should not be used to consturct graph.
            if (variableType.IsGenericType && variableType.GetGenericTypeDefinition() == typeof(Optional<>))
                return false;

            if (variableType == typeof(CommonInputs.IEvaluatorInput))
                return true;
            if (variableType == typeof(CommonOutputs.IEvaluatorOutput))
                return true;
            if (variableType == typeof(IMlState))
                return true;

            var kind = TlcModule.GetDataType(variableType);
            if (kind == TlcModule.DataKind.Array)
            {
                if (!variableType.IsArray)
                {
                    Contracts.Assert(false, "Unexpected type for array variable");
                    return false;
                }
                return IsValidType(variableType.GetElementType());
            }

            if (kind == TlcModule.DataKind.Dictionary)
            {
                Contracts.Assert(variableType.IsGenericType && variableType.GetGenericTypeDefinition() == typeof(Dictionary<,>)
                                 && variableType.GetGenericTypeArgumentsEx()[0] == typeof(string));
                return IsValidType(variableType.GetGenericTypeArgumentsEx()[1]);
            }

            return kind == TlcModule.DataKind.DataView
                   || kind == TlcModule.DataKind.FileHandle
                   || kind == TlcModule.DataKind.PredictorModel
                   || kind == TlcModule.DataKind.TransformModel;
        }

        public EntryPointVariable(IExceptionContext ectx, string name, Type type)
        {
            Contracts.AssertValueOrNull(ectx);
            _ectx = ectx;
            _ectx.AssertNonEmpty(name);

            Name = name;
            ectx.Assert(IsValidType(type));
            Type = type;
        }

        /// <summary>
        /// Set the value. It is only allowed once.
        /// </summary>
        public void SetValue(object value)
        {
            _ectx.AssertValueOrNull(value);
            _ectx.Assert(!IsValueSet);
            _ectx.Assert(value == null || Type.IsAssignableFrom(value.GetType()));
            Value = value;
            IsValueSet = true;
        }

        public void MarkUsage(bool isInput)
        {
            if (isInput)
                HasInputs = true;
            else
                HasOutputs = true;
        }

        public EntryPointVariable Clone(string newName)
        {
            var v = new EntryPointVariable(_ectx, newName, Type);
            v.MarkUsage(HasInputs);
            v.IsValueSet = IsValueSet;
            v.Value = Value;
            return v;
        }
    }

    /// <summary>
    /// A collection of all known variables, with an interface to add new variables, get values based on names etc.
    /// This is populated by individual nodes when they parse their respective JSON definitions, and then the values are updated
    /// during the node execution.
    /// </summary>
    public sealed class RunContext
    {
        private readonly Dictionary<string, EntryPointVariable> _vars;
        private readonly IExceptionContext _ectx;
        private int _idCount;

        public RunContext(IExceptionContext ectx)
        {
            Contracts.AssertValueOrNull(ectx);
            _ectx = ectx;
            _vars = new Dictionary<string, EntryPointVariable>();
        }

        public bool TryGetVariable(string name, out EntryPointVariable v)
        {
            return _vars.TryGetValue(name, out v);
        }

        public object GetValueOrNull(VariableBinding binding)
        {
            _ectx.AssertValue(binding);
            EntryPointVariable v;
            if (!TryGetVariable(binding.VariableName, out v))
                return null;
            return binding.GetVariableValueOrNull(v);
        }

        public void AddInputVariable(VariableBinding binding, Type type)
        {
            _ectx.AssertValue(binding);
            _ectx.AssertValue(type);

            if (binding is ArrayIndexVariableBinding)
                type = Utils.MarshalInvoke(MakeArray<int>, type);
            else if (binding is DictionaryKeyVariableBinding)
                type = Utils.MarshalInvoke(MakeDictionary<int>, type);

            EntryPointVariable v;
            if (!_vars.TryGetValue(binding.VariableName, out v))
            {
                v = new EntryPointVariable(_ectx, binding.VariableName, type);
                _vars[binding.VariableName] = v;
            }
            else if (v.Type != type)
                throw _ectx.Except($"Variable '{v.Name}' is used as {v.Type} and as {type}");
            v.MarkUsage(true);
        }

        private Type MakeArray<T>()
        {
            return typeof(T[]);
        }

        private Type MakeDictionary<T>()
        {
            return typeof(Dictionary<string, T>);
        }

        public void RemoveVariable(EntryPointVariable variable)
        {
            _ectx.CheckValue(variable, nameof(variable));
            _vars.Remove(variable.Name);
        }

        /// <summary>
        /// Returns true if added new variable, false if variable already exists.
        /// </summary>
        public Boolean AddOutputVariable(string name, Type type)
        {
            _ectx.AssertNonEmpty(name);
            _ectx.AssertValue(type);

            EntryPointVariable v;
            if (!_vars.TryGetValue(name, out v))
            {
                v = new EntryPointVariable(_ectx, name, type);
                _vars[name] = v;
            }
            else
            {
                if (v.Type != type)
                    throw _ectx.Except($"Variable '{v.Name}' is used as {v.Type} and as {type}");
                return false;
            }
            v.MarkUsage(false);
            return true;
        }

        public string[] GetMissingInputs()
        {
            return _vars.Values.Where(x => x.HasInputs && !x.HasOutputs && !x.IsValueSet)
                .Select(x => x.Name)
                .ToArray();
        }

        public string GenerateId(string name)
        {
            return $"Node_{_idCount++:000}_{name.Replace(" ", "_")}";
        }

        public void AddContextVariables(RunContext subGraphRunContext)
        {
            foreach (var kvp in subGraphRunContext._vars)
            {
                EntryPointVariable v;
                if (!_vars.TryGetValue(kvp.Key, out v))
                    _vars.Add(kvp.Key, kvp.Value);
                else
                    throw _ectx.Except($"Duplicate variable '{kvp.Key}' in subgraph.");
            }
        }

        public void RenameContextVariable(string oldName, string newName)
        {
            if (_vars.ContainsKey(newName))
                throw _ectx.Except($"Variable with name '{newName}' already exists in subgraph.");
            if (!_vars.ContainsKey(oldName))
                throw _ectx.Except($"Variable with name '{oldName}' not found in subgraph.");
            var v = _vars[oldName].Clone(newName);
            _vars.Add(newName, v);
            _vars.Remove(oldName);
        }

        public EntryPointVariable CreateTempOutputVar<T>(string varPrefix)
        {
            _ectx.CheckValue(varPrefix, nameof(varPrefix));

            int id = 0;
            EntryPointVariable v;
            string name = $"{varPrefix}_{id}";
            while (_vars.TryGetValue(name, out v))
            {
                name = $"{varPrefix}_{id}";
                id++;
            }

            Type type = typeof(T);
            v = new EntryPointVariable(_ectx, name, type);
            _vars[name] = v;
            v.MarkUsage(false);
            return v;
        }
    }

    /// <summary>
    /// A representation of one graph node.
    /// </summary>
    public sealed class EntryPointNode
    {
        // The unique node ID, generated at compilation.
        public readonly string Id;

        private readonly IHost _host;
        private readonly ModuleCatalog _catalog;
        private readonly ModuleCatalog.EntryPointInfo _entryPoint;
        private readonly InputBuilder _inputBuilder;
        private readonly OutputHelper _outputHelper;

        // Reference to the global run context.
        private RunContext _context;

        // Mapping of input parameter names to a list of ParameterBindings. This list
        // will contain a single element when a variable is directly assigned to an input
        // parameter. When an input parameter is assigned an array or dictionary of variable
        // values this list will contain an entry for each needed assignment.
        private readonly Dictionary<string, List<ParameterBinding>> _inputBindingMap;

        private readonly Dictionary<ParameterBinding, VariableBinding> _inputMap;

        // Outputs are simple- we both can't bind index/keyed values to a variable and can't
        // bind a value to a variable index/key slot.
        private readonly Dictionary<string, string> _outputMap;

        public bool IsFinished { get; private set; }

        public TimeSpan RunTime { get; internal set; }

        private static Regex _stageIdRegex = new Regex(@"[a-zA-Z0-9]*", RegexOptions.Compiled);
        private string _stageId;
        /// <summary>
        /// An alphanumeric string indicating the stage of a node.
        /// The fact that the nodes share the same stage ID hints that they should be executed together whenever possible.
        /// </summary>
        public string StageId
        {
            get { return _stageId; }
            set
            {
                if (!IsStageIdValid(value))
                    throw _host.Except("Stage ID must be alphanumeric.");
                _stageId = value;
            }
        }

        /// <summary>
        /// Hints that the output of this node should be checkpointed.
        /// </summary>
        public bool Checkpoint { get; set; }

        private float _cost;
        /// <summary>
        /// The cost of running this node. NaN indicates unknown.
        /// </summary>
        public float Cost
        {
            get { return _cost; }
            set
            {
                if (value < 0)
                    throw _host.Except("Cost cannot be negative.");
                _cost = value;
            }
        }

        private EntryPointNode(IHostEnvironment env, IChannel ch, ModuleCatalog moduleCatalog, RunContext context,
            string id, string entryPointName, JObject inputs, JObject outputs, bool checkpoint = false,
<<<<<<< HEAD
            string stageId = "", float cost = float.NaN, string label = null, string group = null, string weight = null)
=======
            string stageId = "", float cost = float.NaN, string label = null, string group = null, string weight = null, string name = null)
>>>>>>> ae13dbb1
        {
            Contracts.AssertValue(env);
            env.AssertNonEmpty(id);
            _host = env.Register(id);
            _host.AssertValue(context);
            _host.AssertNonEmpty(entryPointName);
            _host.AssertValue(moduleCatalog);
            _host.AssertValueOrNull(inputs);
            _host.AssertValueOrNull(outputs);

            _context = context;
            _catalog = moduleCatalog;

            Id = id;
            if (!moduleCatalog.TryFindEntryPoint(entryPointName, out _entryPoint))
                throw _host.Except($"Entry point '{entryPointName}' not found");

            // Validate inputs.
            _inputMap = new Dictionary<ParameterBinding, VariableBinding>();
            _inputBindingMap = new Dictionary<string, List<ParameterBinding>>();
            _inputBuilder = new InputBuilder(_host, _entryPoint.InputType, moduleCatalog);

            // REVIEW: This logic should move out of Node eventually and be delegated to
            // a class that can nest to handle Components with variables.
            if (inputs != null)
            {
                foreach (var pair in inputs)
                    CheckAndSetInputValue(pair);
            }
            var missing = _inputBuilder.GetMissingValues().Except(_inputBindingMap.Keys).ToArray();
            if (missing.Length > 0)
                throw _host.Except($"The following required inputs were not provided: {String.Join(", ", missing)}");

            var inputInstance = _inputBuilder.GetInstance();
<<<<<<< HEAD
            var warning = "Different {0} column specified in trainer and in macro: '{1}', '{2}'." +
                        " Using column '{2}'. To column use '{1}' instead, please specify this name in" +
                        "the trainer node arguments.";
            if (!string.IsNullOrEmpty(label) && Utils.Size(_entryPoint.InputKinds) > 0 &&
                _entryPoint.InputKinds.Contains(typeof(CommonInputs.ITrainerInputWithLabel)))
            {
                var labelColField = _inputBuilder.GetFieldNameOrNull("LabelColumn");
                ch.AssertNonEmpty(labelColField);
                var labelColFieldType = _inputBuilder.GetFieldTypeOrNull(labelColField);
                ch.Assert(labelColFieldType == typeof(string));
                var inputLabel = inputInstance.GetType().GetField(labelColField).GetValue(inputInstance);
                if (label != (string)inputLabel)
                    ch.Warning(warning, "label", label, inputLabel);
                else
                    _inputBuilder.TrySetValue(labelColField, label);
            }
            if (!string.IsNullOrEmpty(group) && Utils.Size(_entryPoint.InputKinds) > 0 &&
                _entryPoint.InputKinds.Contains(typeof(CommonInputs.ITrainerInputWithGroupId)))
            {
                var groupColField = _inputBuilder.GetFieldNameOrNull("GroupIdColumn");
                ch.AssertNonEmpty(groupColField);
                var groupColFieldType = _inputBuilder.GetFieldTypeOrNull(groupColField);
                ch.Assert(groupColFieldType == typeof(string));
                var inputGroup = inputInstance.GetType().GetField(groupColField).GetValue(inputInstance);
                if (group != (Optional<string>)inputGroup)
                    ch.Warning(warning, "group Id", label, inputGroup);
                else
                    _inputBuilder.TrySetValue(groupColField, label);
            }
            if (!string.IsNullOrEmpty(weight) && Utils.Size(_entryPoint.InputKinds) > 0 &&
                (_entryPoint.InputKinds.Contains(typeof(CommonInputs.ITrainerInputWithWeight)) ||
                _entryPoint.InputKinds.Contains(typeof(CommonInputs.IUnsupervisedTrainerWithWeight))))
            {
                var weightColField = _inputBuilder.GetFieldNameOrNull("WeightColumn");
                ch.AssertNonEmpty(weightColField);
                var weightColFieldType = _inputBuilder.GetFieldTypeOrNull(weightColField);
                ch.Assert(weightColFieldType == typeof(string));
                var inputWeight = inputInstance.GetType().GetField(weightColField).GetValue(inputInstance);
                if (weight != (Optional<string>)inputWeight)
                    ch.Warning(warning, "weight", label, inputWeight);
                else
                    _inputBuilder.TrySetValue(weightColField, label);
            }
=======
            SetColumnArgument(ch, inputInstance, "LabelColumn", label, "label", typeof(CommonInputs.ITrainerInputWithLabel));
            SetColumnArgument(ch, inputInstance, "GroupIdColumn", group, "group Id", typeof(CommonInputs.ITrainerInputWithGroupId));
            SetColumnArgument(ch, inputInstance, "WeightColumn", weight, "weight", typeof(CommonInputs.ITrainerInputWithWeight), typeof(CommonInputs.IUnsupervisedTrainerWithWeight));
            SetColumnArgument(ch, inputInstance, "NameColumn", name, "name");
>>>>>>> ae13dbb1

            // Validate outputs.
            _outputHelper = new OutputHelper(_host, _entryPoint.OutputType);
            _outputMap = new Dictionary<string, string>();
            if (outputs != null)
            {
                foreach (var pair in outputs)
                    CheckAndMarkOutputValue(pair);
            }

            Checkpoint = checkpoint;
            StageId = stageId;
            Cost = cost;
        }

        private void SetColumnArgument(IChannel ch, object inputInstance, string argName, string colName, string columnRole, params Type[] inputKinds)
        {
            Contracts.AssertValue(ch);
            ch.AssertValue(inputInstance);
            ch.AssertNonEmpty(argName);
            ch.AssertValueOrNull(colName);
            ch.AssertNonEmpty(columnRole);
            ch.AssertValueOrNull(inputKinds);

            var colField = _inputBuilder.GetFieldNameOrNull(argName);
            if (string.IsNullOrEmpty(colField))
                return;

            const string warning = "Different {0} column specified in trainer and in macro: '{1}', '{2}'." +
                " Using column '{2}'. To column use '{1}' instead, please specify this name in" +
                "the trainer node arguments.";
            if (!string.IsNullOrEmpty(colName) && Utils.Size(_entryPoint.InputKinds) > 0 &&
                (Utils.Size(inputKinds) == 0 || _entryPoint.InputKinds.Intersect(inputKinds).Any()))
            {
                ch.AssertNonEmpty(colField);
                var colFieldType = _inputBuilder.GetFieldTypeOrNull(colField);
                ch.Assert(colFieldType == typeof(string));
                var inputColName = inputInstance.GetType().GetField(colField).GetValue(inputInstance);
                ch.Assert(inputColName is string || inputColName is Optional<string>);
                var str = inputColName is string ? (string)inputColName : ((Optional<string>)inputColName).Value;
                if (colName != str)
                    ch.Warning(warning, columnRole, colName, inputColName);
                else
                    _inputBuilder.TrySetValue(colField, colName);
            }
        }

        public static EntryPointNode Create(
            IHostEnvironment env,
            string entryPointName,
            object arguments,
            ModuleCatalog catalog,
            RunContext context,
            Dictionary<string, List<ParameterBinding>> inputBindingMap,
            Dictionary<ParameterBinding, VariableBinding> inputMap,
            Dictionary<string, string> outputMap,
            bool checkpoint = false,
            string stageId = "",
            float cost = float.NaN)
        {
            Contracts.CheckValue(env, nameof(env));
            env.CheckNonEmpty(entryPointName, nameof(entryPointName));
            env.CheckValue(arguments, nameof(arguments));
            env.CheckValue(catalog, nameof(catalog));
            env.CheckValue(context, nameof(context));
            env.CheckValue(inputBindingMap, nameof(inputBindingMap));
            env.CheckValue(inputMap, nameof(inputMap));
            env.CheckValue(outputMap, nameof(outputMap));
            ModuleCatalog.EntryPointInfo info;
            bool success = catalog.TryFindEntryPoint(entryPointName, out info);
            env.Assert(success);

            var inputBuilder = new InputBuilder(env, info.InputType, catalog);
            var outputHelper = new OutputHelper(env, info.OutputType);

            using (var ch = env.Start("Create EntryPointNode"))
            {
                var entryPointNode = new EntryPointNode(env, ch, catalog, context, context.GenerateId(entryPointName), entryPointName,
                    inputBuilder.GetJsonObject(arguments, inputBindingMap, inputMap),
                    outputHelper.GetJsonObject(outputMap), checkpoint, stageId, cost);

                ch.Done();
                return entryPointNode;
            }
        }

        public static EntryPointNode Create(
            IHostEnvironment env,
            string entryPointName,
            object arguments,
            ModuleCatalog catalog,
            RunContext context,
            Dictionary<string, string> inputMap,
            Dictionary<string, string> outputMap,
            bool checkpoint = false,
            string stageId = "",
            float cost = float.NaN)
        {
            ModuleCatalog.EntryPointInfo info;
            bool success = catalog.TryFindEntryPoint(entryPointName, out info);
            env.Assert(success);

            var inputBindingMap = new Dictionary<string, List<ParameterBinding>>();
            var inputParamBindingMap = new Dictionary<ParameterBinding, VariableBinding>();
            foreach (var kvp in inputMap)
            {
                var paramBinding = new SimpleParameterBinding(kvp.Key);
                inputBindingMap.Add(kvp.Key, new List<ParameterBinding>() { paramBinding });
                inputParamBindingMap.Add(paramBinding, new SimpleVariableBinding(kvp.Value));
            }

            return Create(env, entryPointName, arguments, catalog, context, inputBindingMap, inputParamBindingMap,
                outputMap, checkpoint, stageId, cost);
        }

        /// <summary>
        /// Checks the given JSON object key-value pair is a valid EntryPoint input and
        /// extracts out any variables that need to be populated. These variables will be
        /// added to the EntryPoint context. Input parameters that are not set to variables
        /// will be immediately set using the input builder instance.
        /// </summary>
        private void CheckAndSetInputValue(KeyValuePair<string, JToken> pair)
        {
            var inputName = _inputBuilder.GetFieldNameOrNull(pair.Key);
            if (VariableBinding.IsBindingToken(pair.Value))
            {
                Type valueType = _inputBuilder.GetFieldTypeOrNull(pair.Key);
                if (valueType == null)
                    throw _host.Except($"Unexpected input name: '{pair.Key}'");
                if (!EntryPointVariable.IsValidType(valueType))
                    throw _host.Except($"Unexpected input variable type: {valueType}");

                var varBinding = VariableBinding.Create(_host, pair.Value.Value<string>());
                _context.AddInputVariable(varBinding, valueType);
                if (!_inputBindingMap.ContainsKey(inputName))
                    _inputBindingMap[inputName] = new List<ParameterBinding>();
                var paramBinding = new SimpleParameterBinding(inputName);
                _inputBindingMap[inputName].Add(paramBinding);
                _inputMap[paramBinding] = varBinding;
            }
            else if (pair.Value is JArray &&
                     ((JArray)pair.Value).Any(tok => VariableBinding.IsBindingToken(tok)))
            {
                // REVIEW: EntryPoint arrays and dictionaries containing
                // variables must ONLY contain variables right now.
                if (!((JArray)pair.Value).All(tok => VariableBinding.IsBindingToken(tok)))
                    throw _host.Except($"Input {pair.Key} may ONLY contain variables.");

                Type valueType = _inputBuilder.GetFieldTypeOrNull(pair.Key);
                if (valueType == null || !valueType.HasElementType)
                    throw _host.Except($"Unexpected input name: '{pair.Key}'");
                valueType = valueType.GetElementType();

                int i = 0;
                foreach (var varName in (JArray)pair.Value)
                {
                    var varBinding = VariableBinding.Create(_host, varName.Value<string>());
                    _context.AddInputVariable(varBinding, valueType);
                    if (!_inputBindingMap.ContainsKey(inputName))
                        _inputBindingMap[inputName] = new List<ParameterBinding>();
                    var paramBinding = new ArrayIndexParameterBinding(inputName, i++);
                    _inputBindingMap[inputName].Add(paramBinding);
                    _inputMap[paramBinding] = varBinding;
                }
            }
            // REVIEW: Implement support for Dictionary of variable values. We need to differentiate
            // between a Dictionary and a Component here, and likely need to support nested components
            // all of which might have variables. Our current machinery only works at the 'Node' level.
            else
            {
                // This is not a variable.
                if (!_inputBuilder.TrySetValueJson(pair.Key, pair.Value))
                    throw _host.Except($"Unexpected input: '{pair.Key}'");
            }
        }

        /// <summary>
        /// Checks the given JSON object key-value pair is a valid EntryPoint output.
        /// Extracts out any variables that need to be populated and adds them to the
        /// EntryPoint context.
        /// </summary>
        private void CheckAndMarkOutputValue(KeyValuePair<string, JToken> pair)
        {
            if (!VariableBinding.IsBindingToken(pair.Value))
                throw _host.Except("Only variables allowed as outputs");

            // Output variable.
            var varBinding = VariableBinding.Create(_host, pair.Value.Value<string>());
            if (!(varBinding is SimpleVariableBinding))
                throw _host.Except($"Output '{pair.Key}' can only be bound to a variable");

            var valueType = _outputHelper.GetFieldType(pair.Key);
            if (valueType == null)
                throw _host.Except($"Unexpected output name: '{pair.Key}");

            if (!EntryPointVariable.IsValidType(valueType))
                throw _host.Except($"Output '{pair.Key}' has invalid type");

            _context.AddOutputVariable(varBinding.VariableName, valueType);
            _outputMap[pair.Key] = varBinding.VariableName;
        }

        public void RenameInputVariable(string oldName, VariableBinding newBinding)
        {
            var toModify = new List<ParameterBinding>();
            foreach (var kvp in _inputMap)
            {
                if (kvp.Value.VariableName == oldName)
                    toModify.Add(kvp.Key);
            }
            foreach (var parameterBinding in toModify)
                _inputMap[parameterBinding] = newBinding;
        }

        public void RenameOutputVariable(string oldName, string newName, bool cascadeChanges = false)
        {
            string key = null;
            foreach (var kvp in _outputMap)
            {
                if (kvp.Value == oldName)
                {
                    key = kvp.Key;
                    break;
                }
            }

            if (key != null)
            {
                _outputMap[key] = newName;
                if (cascadeChanges)
                    _context.RenameContextVariable(oldName, newName);
            }
        }

        public void RenameAllVariables(Dictionary<string, string> mapping)
        {
            string newName;
            foreach (var kvp in _inputMap)
            {
                if (!mapping.TryGetValue(kvp.Value.VariableName, out newName))
                {
                    newName = new Var<IDataView>().VarName;
                    mapping.Add(kvp.Value.VariableName, newName);
                }
                kvp.Value.Rename(newName);
            }

            var toModify = new Dictionary<string, string>();
            foreach (var kvp in _outputMap)
            {
                if (!mapping.TryGetValue(kvp.Value, out newName))
                {
                    newName = new Var<IDataView>().VarName;
                    mapping.Add(kvp.Value, newName);
                }
                toModify.Add(kvp.Key, newName);
            }
            foreach (var kvp in toModify)
                _outputMap[kvp.Key] = kvp.Value;
        }

        private static bool IsStageIdValid(string str)
        {
            return str != null && _stageIdRegex.Match(str).Success;
        }

        public JObject ToJson()
        {
            var result = new JObject();
            result[FieldNames.Name] = _entryPoint.Name;
            result[FieldNames.Inputs] = _inputBuilder.GetJsonObject(_inputBuilder.GetInstance(), _inputBindingMap, _inputMap);
            result[FieldNames.Outputs] = _outputHelper.GetJsonObject(_outputMap);
            if (!string.IsNullOrEmpty(StageId))
                result[FieldNames.StageId] = StageId;
            if (Checkpoint)
                result[FieldNames.Checkpoint] = Checkpoint;
            if (!float.IsNaN(Cost))
                result[FieldNames.Cost] = Cost;
            return result;
        }

        /// <summary>
        /// Whether the node can run right now.
        /// </summary>
        public bool CanStart()
        {
            if (IsFinished)
                return false;
            return _inputMap.Where(kv => !_inputBuilder.IsInputOptional(kv.Key.ParameterName)).Select(kv => kv.Value).Distinct()
                .All(varBinding => _context.TryGetVariable(varBinding.VariableName, out EntryPointVariable v) && v.IsValueSet);
        }

        public void Run()
        {
            _host.Assert(CanStart());
            Stopwatch stopWatch = new Stopwatch();
            stopWatch.Start();

            // Set all remaining inputs.
            foreach (var pair in _inputBindingMap)
            {
                bool success = _inputBuilder.TrySetValue(pair.Key, BuildParameterValue(pair.Value));
                _host.Assert(success);
            }

            _host.Assert(_inputBuilder.GetMissingValues().Length == 0);
            object output;

            if (IsMacro)
            {
                output = _entryPoint.Method.Invoke(null, new object[] { _host, _inputBuilder.GetInstance(), this });
                var macroResult = (CommonOutputs.MacroOutput)output;
                _host.AssertValue(macroResult);
                _macroNodes = macroResult.Nodes;
            }
            else
            {
                output = _entryPoint.Method.Invoke(null, new object[] { _host, _inputBuilder.GetInstance() });
                foreach (var pair in _outputHelper.ExtractValues(output))
                {
                    string tgt;
                    if (_outputMap.TryGetValue(pair.Key, out tgt))
                    {
                        EntryPointVariable v;
                        bool good = _context.TryGetVariable(tgt, out v);
                        _host.Assert(good);
                        v.SetValue(pair.Value);
                    }
                }
            }

            stopWatch.Stop();
            RunTime = stopWatch.Elapsed;
            IsFinished = true;
        }

        public bool IsMacro => _entryPoint.OutputType.IsSubclassOf(typeof(CommonOutputs.MacroOutput));

        private IEnumerable<EntryPointNode> _macroNodes;

        public IEnumerable<EntryPointNode> MacroNodes => _macroNodes;
        public ModuleCatalog Catalog => _catalog;
        public RunContext Context => _context;
        public Dictionary<string, List<ParameterBinding>> InputBindingMap => _inputBindingMap;
        public Dictionary<ParameterBinding, VariableBinding> InputMap => _inputMap;
        public Dictionary<string, string> OutputMap => _outputMap;
        public override string ToString() => Id;

        private object BuildParameterValue(List<ParameterBinding> bindings)
        {
            _host.AssertNonEmpty(bindings);

            var firstBinding = bindings.First();
            _host.Assert(bindings.Skip(1).All(binding => binding.GetType().Equals(firstBinding.GetType())));

            if (firstBinding is SimpleParameterBinding)
            {
                _host.Assert(bindings.Count == 1);
                return _context.GetValueOrNull(_inputMap[firstBinding]);
            }
            if (firstBinding is ArrayIndexParameterBinding)
            {
                var type = _inputBuilder.GetFieldTypeOrNull(firstBinding.ParameterName).GetElementType();
                _host.AssertValue(type);
                var arr = Array.CreateInstance(type, bindings.Count);
                int i = 0;
                foreach (var binding in bindings)
                    arr.SetValue(_context.GetValueOrNull(_inputMap[binding]), i++);
                return arr;
            }
            if (firstBinding is DictionaryKeyParameterBinding)
            {
                // REVIEW: Implement dictionary support when needed;
                throw _host.ExceptNotImpl("Dictionary variable binding is not currently supported");
            }

            _host.Assert(false);
            throw _host.ExceptNotImpl("Unsupported ParameterBinding");
        }

        public static List<EntryPointNode> ValidateNodes(IHostEnvironment env, RunContext context, JArray nodes,
<<<<<<< HEAD
            ModuleCatalog moduleCatalog, string label = null, string group = null, string weight = null)
=======
            ModuleCatalog moduleCatalog, string label = null, string group = null, string weight = null, string name = null)
>>>>>>> ae13dbb1
        {
            Contracts.AssertValue(env);
            env.AssertValue(context);
            env.AssertValue(nodes);
            env.AssertValue(moduleCatalog);

            var result = new List<EntryPointNode>(nodes.Count);
            using (var ch = env.Start("Validating graph nodes"))
            {
                for (int i = 0; i < nodes.Count; i++)
                {
                    var node = nodes[i] as JObject;
                    if (node == null)
                        throw env.Except("Unexpected node token: '{0}'", nodes[i]);

                    string nodeName = node[FieldNames.Name].Value<string>();
                    var inputs = node[FieldNames.Inputs] as JObject;
                    if (inputs == null && node[FieldNames.Inputs] != null)
                        throw env.Except("Unexpected {0} token: '{1}'", FieldNames.Inputs, node[FieldNames.Inputs]);

                    var outputs = node[FieldNames.Outputs] as JObject;
                    if (outputs == null && node[FieldNames.Outputs] != null)
                        throw env.Except("Unexpected {0} token: '{1}'", FieldNames.Outputs, node[FieldNames.Outputs]);

                    var id = context.GenerateId(nodeName);
                    var unexpectedFields = node.Properties().Where(
                        x => x.Name != FieldNames.Name && x.Name != FieldNames.Inputs && x.Name != FieldNames.Outputs
                        && x.Name != FieldNames.StageId && x.Name != FieldNames.Checkpoint && x.Name != FieldNames.Cost);

                    var stageId = node[FieldNames.StageId] == null ? "" : node[FieldNames.StageId].Value<string>();
                    var checkpoint = node[FieldNames.Checkpoint] == null ? false : node[FieldNames.Checkpoint].Value<bool>();
                    var cost = node[FieldNames.Cost] == null ? float.NaN : node[FieldNames.Cost].Value<float>();

                    if (unexpectedFields.Any())
                    {
                        // REVIEW: consider throwing an exception.
                        ch.Warning("Node '{0}' has unexpected fields that are ignored: {1}", id, string.Join(", ", unexpectedFields.Select(x => x.Name)));
                    }

<<<<<<< HEAD
                    result.Add(new EntryPointNode(env, ch, moduleCatalog, context, id, name, inputs, outputs, checkpoint, stageId, cost, label, group, weight));
=======
                    result.Add(new EntryPointNode(env, ch, moduleCatalog, context, id, nodeName, inputs, outputs, checkpoint, stageId, cost, label, group, weight, name));
>>>>>>> ae13dbb1
                }

                ch.Done();
            }
            return result;
        }

        public void SetContext(RunContext context)
        {
            _host.CheckValue(context, nameof(context));
            _context = context;
        }

        public VariableBinding GetInputVariable(string paramName)
        {
            List<ParameterBinding> parameterBindings;
            bool success = InputBindingMap.TryGetValue(paramName, out parameterBindings);
            if (!success)
                throw _host.Except($"Invalid parameter '{paramName}': parameter does not exist.");
            if (parameterBindings == null || parameterBindings.Count > 1)
                throw _host.Except($"Invalid parameter '{paramName}': only simple parameters are supported.");
            VariableBinding variableBinding;
            success = InputMap.TryGetValue(parameterBindings[0], out variableBinding);
            _host.Assert(success && variableBinding != null);
            return variableBinding;
        }

        public string GetOutputVariableName(string paramName)
        {
            string outputVarName;
            bool success = OutputMap.TryGetValue(paramName, out outputVarName);
            if (!success)
                throw _host.Except($"Invalid parameter '{paramName}': parameter does not exist.");
            return outputVarName;
        }

        public Tuple<Var<T>, VariableBinding> AddNewVariable<T>(string uniqueName, T value)
        {
            // Make sure name is really unique.
            if (InputBindingMap.ContainsKey(uniqueName))
                throw _host.Except($"Key {uniqueName} already exists in binding map.");

            // Add parameter bindings
            var paramBinding = new SimpleParameterBinding(uniqueName);
            InputBindingMap.Add(uniqueName, new List<ParameterBinding> { paramBinding });

            // Create new variables
            var varBinding = new SimpleVariableBinding(uniqueName);
            Context.AddInputVariable(varBinding, typeof(T));
            InputMap.Add(paramBinding, varBinding);

            // Set value
            if (value != null && Context.TryGetVariable(varBinding.VariableName, out var variable))
                variable.SetValue(value);

            // Return Var<> object and variable binding
            return new Tuple<Var<T>, VariableBinding>(new Var<T> { VarName = varBinding.VariableName }, varBinding);
        }
    }

    public sealed class EntryPointGraph
    {
        private const string RegistrationName = "EntryPointGraph";
        private readonly IHost _host;

        private readonly RunContext _context;
        private readonly List<EntryPointNode> _nodes;

        public EntryPointGraph(IHostEnvironment env, ModuleCatalog moduleCatalog, JArray nodes)
        {
            Contracts.CheckValue(env, nameof(env));
            _host = env.Register(RegistrationName);
            _host.CheckValue(moduleCatalog, nameof(moduleCatalog));
            _host.CheckValue(nodes, nameof(nodes));

            _context = new RunContext(_host);
            _nodes = EntryPointNode.ValidateNodes(_host, _context, nodes, moduleCatalog);
        }

        public bool HasRunnableNodes => _nodes.FirstOrDefault(x => x.CanStart()) != null;
        public IEnumerable<EntryPointNode> Macros => _nodes.Where(x => x.IsMacro);
        public IEnumerable<EntryPointNode> NonMacros => _nodes.Where(x => !x.IsMacro);
        public IEnumerable<EntryPointNode> AllNodes => _nodes;
        public RunContext Context => _context;

        public string[] GetMissingInputs()
        {
            return _context.GetMissingInputs();
        }

        public void RunNode(EntryPointNode node)
        {
            _host.CheckValue(node, nameof(node));
            _host.Assert(_nodes.Contains(node));

            node.Run();
            if (node.IsMacro)
                _nodes.AddRange(node.MacroNodes);
        }

        public bool TryGetVariable(string name, out EntryPointVariable v)
        {
            return _context.TryGetVariable(name, out v);
        }

        public EntryPointVariable GetVariableOrNull(string name)
        {
            EntryPointVariable var;
            if (TryGetVariable(name, out var))
                return var;
            return null;
        }

        public void AddNode(EntryPointNode node)
        {
            _host.CheckValue(node, nameof(node));
            node.SetContext(_context);
            _nodes.Add(node);
        }
    }

    /// <summary>
    /// Represents a delayed binding in a JSON graph to an <see cref="EntryPointVariable"/>.
    /// The subclasses allow us to express that we either desire the variable itself,
    /// or a array-indexed or dictionary-keyed value from the variable, assuming it is
    /// of an Array or Dictionary type.
    /// </summary>
    public abstract class VariableBinding
    {
        public string VariableName { get; private set; }

        protected VariableBinding(string varName)
        {
            Contracts.AssertNonWhiteSpace(varName);
            VariableName = varName;
        }

        // A regex to validate an EntryPoint variable value accessor string. Valid EntryPoint variable names
        // can be any sequence of alphanumeric characters and underscores. They must start with a letter or underscore.
        // An EntryPoint variable can be followed with an array or dictionary specifier, which begins
        // with '[', contains either an integer or alphanumeric string, optionally wrapped in single-quotes,
        // followed with ']'.
        private static Regex _variableRegex = new Regex(
            @"\$(?<Name>[a-zA-Z_][a-zA-Z0-9_]*)(\[(((?<NumericAccessor>[0-9]*))|(\'?(?<StringAccessor>[a-zA-Z0-9_]*)\'?))\])?",
            RegexOptions.Compiled);

        public abstract object GetVariableValueOrNull(EntryPointVariable variable);

        public static VariableBinding Create(IExceptionContext ectx, string jsonString)
        {
            Contracts.AssertValue(ectx);
            ectx.AssertNonWhiteSpace(jsonString);
            var match = _variableRegex.Match(jsonString);

            if (!match.Success)
                throw ectx.Except($"Unable to parse variable string '{jsonString}'");

            if (match.Groups["NumericAccessor"].Success)
            {
                return new ArrayIndexVariableBinding(
                    match.Groups["Name"].Value,
                    int.Parse(match.Groups["NumericAccessor"].Value));
            }

            if (match.Groups["StringAccessor"].Success)
            {
                return new DictionaryKeyVariableBinding(
                    match.Groups["Name"].Value,
                    match.Groups["StringAccessor"].Value);
            }

            return new SimpleVariableBinding(match.Groups["Name"].Value);
        }

        public static bool IsBindingToken(JToken tok)
        {
            var token = tok as JValue;
            return token?.Value != null && _variableRegex.IsMatch(token.Value<string>());
        }

        /// <summary>
        /// Verifies that the name of the graph variable is a valid one
        /// </summary>
        public static bool IsValidVariableName(IExceptionContext ectx, string variableName)
        {
            Contracts.AssertValue(ectx);
            ectx.AssertNonWhiteSpace(variableName);

            return _variableRegex.Match(variableName).Success;
        }

        public void Rename(string newName)
        {
            Contracts.CheckNonWhiteSpace(newName, nameof(newName));
            VariableName = newName;
        }

        public abstract string ToJson();

        public override string ToString() => VariableName;
    }

    public sealed class SimpleVariableBinding
        : VariableBinding
    {
        public SimpleVariableBinding(string name)
            : base(name)
        { }

        public override object GetVariableValueOrNull(EntryPointVariable variable)
        {
            Contracts.AssertValue(variable);
            return variable.Value;
        }

        public override string ToJson()
        {
            return $"${VariableName}";
        }
    }

    public sealed class DictionaryKeyVariableBinding
        : VariableBinding
    {
        public readonly string Key;

        public DictionaryKeyVariableBinding(string name, string key)
            : base(name)
        {
            Contracts.AssertNonWhiteSpace(key);
            Key = key;
        }

        public override object GetVariableValueOrNull(EntryPointVariable variable)
        {
            Contracts.AssertValue(variable);
            // REVIEW: Implement dictionary-based value retrieval.
            throw Contracts.ExceptNotImpl("Diction-based value retrieval is not supported.");
        }

        public override string ToJson()
        {
            return $"${VariableName}['{Key}']";
        }
    }

    public sealed class ArrayIndexVariableBinding
        : VariableBinding
    {
        public readonly int Index;

        public ArrayIndexVariableBinding(string name, int index)
            : base(name)
        {
            Contracts.Assert(index >= 0);
            Index = index;
        }

        public override object GetVariableValueOrNull(EntryPointVariable variable)
        {
            Contracts.AssertValue(variable, nameof(variable));
            var arr = variable.Value as Array;
            return arr?.GetValue(Index);
        }

        public override string ToJson()
        {
            return $"${VariableName}[{Index}]";
        }
    }

    /// <summary>
    /// Represents the l-value assignable destination of a <see cref="VariableBinding"/>.
    /// Subclasses exist to express the needed bindinds for subslots
    /// of a yet-to-be-constructed array or dictionary EntryPoint input parameter
    /// (e.g. "myVar": ["$var1", "$var2"] would yield two <see cref="ArrayIndexParameterBinding"/>: (myVar, 0), (myVar, 1))
    /// </summary>
    public abstract class ParameterBinding
    {
        public readonly string ParameterName;

        protected ParameterBinding(string name)
        {
            Contracts.AssertNonWhiteSpace(name);
            ParameterName = name;
        }

        public override string ToString() => ParameterName;
    }

    public sealed class SimpleParameterBinding
        : ParameterBinding
    {
        public SimpleParameterBinding(string name)
            : base(name)
        { }

        public override bool Equals(object obj)
        {
            var asSelf = obj as SimpleParameterBinding;
            if (asSelf == null)
                return false;
            return asSelf.ParameterName.Equals(ParameterName, StringComparison.Ordinal);
        }

        public override int GetHashCode()
        {
            return ParameterName.GetHashCode();
        }
    }

    public sealed class DictionaryKeyParameterBinding
        : ParameterBinding
    {
        public readonly string Key;

        public DictionaryKeyParameterBinding(string name, string key)
            : base(name)
        {
            Contracts.AssertNonWhiteSpace(key);
            Key = key;
        }

        public override bool Equals(object obj)
        {
            var asSelf = obj as DictionaryKeyParameterBinding;
            if (asSelf == null)
                return false;
            return
                asSelf.ParameterName.Equals(ParameterName, StringComparison.Ordinal) &&
                asSelf.Key.Equals(Key, StringComparison.Ordinal);
        }

        public override int GetHashCode()
        {
            return Tuple.Create(ParameterName, Key).GetHashCode();
        }
    }

    public sealed class ArrayIndexParameterBinding
        : ParameterBinding
    {
        public readonly int Index;
        public ArrayIndexParameterBinding(string name, int index)
            : base(name)
        {
            Contracts.Check(index >= 0);
            Index = index;
        }

        public override bool Equals(object obj)
        {
            var asSelf = obj as ArrayIndexParameterBinding;
            if (asSelf == null)
                return false;
            return
                asSelf.ParameterName.Equals(ParameterName, StringComparison.Ordinal) &&
                asSelf.Index == Index;
        }

        public override int GetHashCode()
        {
            return Tuple.Create(ParameterName, Index).GetHashCode();
        }
    }
}<|MERGE_RESOLUTION|>--- conflicted
+++ resolved
@@ -475,11 +475,7 @@
 
         private EntryPointNode(IHostEnvironment env, IChannel ch, ModuleCatalog moduleCatalog, RunContext context,
             string id, string entryPointName, JObject inputs, JObject outputs, bool checkpoint = false,
-<<<<<<< HEAD
-            string stageId = "", float cost = float.NaN, string label = null, string group = null, string weight = null)
-=======
             string stageId = "", float cost = float.NaN, string label = null, string group = null, string weight = null, string name = null)
->>>>>>> ae13dbb1
         {
             Contracts.AssertValue(env);
             env.AssertNonEmpty(id);
@@ -514,56 +510,10 @@
                 throw _host.Except($"The following required inputs were not provided: {String.Join(", ", missing)}");
 
             var inputInstance = _inputBuilder.GetInstance();
-<<<<<<< HEAD
-            var warning = "Different {0} column specified in trainer and in macro: '{1}', '{2}'." +
-                        " Using column '{2}'. To column use '{1}' instead, please specify this name in" +
-                        "the trainer node arguments.";
-            if (!string.IsNullOrEmpty(label) && Utils.Size(_entryPoint.InputKinds) > 0 &&
-                _entryPoint.InputKinds.Contains(typeof(CommonInputs.ITrainerInputWithLabel)))
-            {
-                var labelColField = _inputBuilder.GetFieldNameOrNull("LabelColumn");
-                ch.AssertNonEmpty(labelColField);
-                var labelColFieldType = _inputBuilder.GetFieldTypeOrNull(labelColField);
-                ch.Assert(labelColFieldType == typeof(string));
-                var inputLabel = inputInstance.GetType().GetField(labelColField).GetValue(inputInstance);
-                if (label != (string)inputLabel)
-                    ch.Warning(warning, "label", label, inputLabel);
-                else
-                    _inputBuilder.TrySetValue(labelColField, label);
-            }
-            if (!string.IsNullOrEmpty(group) && Utils.Size(_entryPoint.InputKinds) > 0 &&
-                _entryPoint.InputKinds.Contains(typeof(CommonInputs.ITrainerInputWithGroupId)))
-            {
-                var groupColField = _inputBuilder.GetFieldNameOrNull("GroupIdColumn");
-                ch.AssertNonEmpty(groupColField);
-                var groupColFieldType = _inputBuilder.GetFieldTypeOrNull(groupColField);
-                ch.Assert(groupColFieldType == typeof(string));
-                var inputGroup = inputInstance.GetType().GetField(groupColField).GetValue(inputInstance);
-                if (group != (Optional<string>)inputGroup)
-                    ch.Warning(warning, "group Id", label, inputGroup);
-                else
-                    _inputBuilder.TrySetValue(groupColField, label);
-            }
-            if (!string.IsNullOrEmpty(weight) && Utils.Size(_entryPoint.InputKinds) > 0 &&
-                (_entryPoint.InputKinds.Contains(typeof(CommonInputs.ITrainerInputWithWeight)) ||
-                _entryPoint.InputKinds.Contains(typeof(CommonInputs.IUnsupervisedTrainerWithWeight))))
-            {
-                var weightColField = _inputBuilder.GetFieldNameOrNull("WeightColumn");
-                ch.AssertNonEmpty(weightColField);
-                var weightColFieldType = _inputBuilder.GetFieldTypeOrNull(weightColField);
-                ch.Assert(weightColFieldType == typeof(string));
-                var inputWeight = inputInstance.GetType().GetField(weightColField).GetValue(inputInstance);
-                if (weight != (Optional<string>)inputWeight)
-                    ch.Warning(warning, "weight", label, inputWeight);
-                else
-                    _inputBuilder.TrySetValue(weightColField, label);
-            }
-=======
             SetColumnArgument(ch, inputInstance, "LabelColumn", label, "label", typeof(CommonInputs.ITrainerInputWithLabel));
             SetColumnArgument(ch, inputInstance, "GroupIdColumn", group, "group Id", typeof(CommonInputs.ITrainerInputWithGroupId));
             SetColumnArgument(ch, inputInstance, "WeightColumn", weight, "weight", typeof(CommonInputs.ITrainerInputWithWeight), typeof(CommonInputs.IUnsupervisedTrainerWithWeight));
             SetColumnArgument(ch, inputInstance, "NameColumn", name, "name");
->>>>>>> ae13dbb1
 
             // Validate outputs.
             _outputHelper = new OutputHelper(_host, _entryPoint.OutputType);
@@ -945,11 +895,7 @@
         }
 
         public static List<EntryPointNode> ValidateNodes(IHostEnvironment env, RunContext context, JArray nodes,
-<<<<<<< HEAD
-            ModuleCatalog moduleCatalog, string label = null, string group = null, string weight = null)
-=======
             ModuleCatalog moduleCatalog, string label = null, string group = null, string weight = null, string name = null)
->>>>>>> ae13dbb1
         {
             Contracts.AssertValue(env);
             env.AssertValue(context);
@@ -989,11 +935,7 @@
                         ch.Warning("Node '{0}' has unexpected fields that are ignored: {1}", id, string.Join(", ", unexpectedFields.Select(x => x.Name)));
                     }
 
-<<<<<<< HEAD
-                    result.Add(new EntryPointNode(env, ch, moduleCatalog, context, id, name, inputs, outputs, checkpoint, stageId, cost, label, group, weight));
-=======
                     result.Add(new EntryPointNode(env, ch, moduleCatalog, context, id, nodeName, inputs, outputs, checkpoint, stageId, cost, label, group, weight, name));
->>>>>>> ae13dbb1
                 }
 
                 ch.Done();
