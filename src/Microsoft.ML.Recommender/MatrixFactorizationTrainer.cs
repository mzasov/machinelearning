--- conflicted
+++ resolved
@@ -24,12 +24,6 @@
 namespace Microsoft.ML.Trainers
 {
     /// <summary>
-<<<<<<< HEAD
-    /// Train a matrix factorization model. It factotizes the training matrix into the product of two low-rank matrices.
-    /// <p>The basic idea of matrix factorization is finding two low-rank factor marcies to apporimate the training matrix.
-    /// In this module, the expected training data is a list of tuples. Every tuple consists of a column index, a row index,
-    /// and the value at the location specified by the two indexes. For an example data structure of a tuple, one can use
-=======
     /// Train a matrix factorization model. It factorizes the training matrix into the product of two low-rank matrices.
     /// </summary>
     /// <remarks>
@@ -37,7 +31,6 @@
     /// In this module, the expected training data is a list of tuples. Every tuple consists of a column index, a row index,
     /// and the value at the location specified by the two indexes. For an example data structure of a tuple, one can use:
     /// </para>
->>>>>>> 1ad24e11
     /// <code language="csharp">
     /// // The following variables defines the shape of a m-by-n matrix. The variable firstRowIndex indicates the integer that
     /// // would be mapped to the first row index. If user data uses 0-based indices for rows, firstRowIndex can be set to 0.
@@ -62,15 +55,9 @@
     ///     public float Value;
     /// }
     /// </code>
-<<<<<<< HEAD
-    /// Notice that it's not necessary to specify all entries in the training matrix, so matrix factorization can be used to fill <i>missing values</i>.
-    /// This behavior is very helpful when building recommender systems.</p>
-    /// <p>To provide a better understanding on practical uses of matrix factorization, let's consider music recommendation as an example.
-=======
     /// <para> Notice that it's not necessary to specify all entries in the training matrix, so matrix factorization can be used to fill <i>missing values</i>.
     /// This behavior is very helpful when building recommender systems.</para>
     /// <para>To provide a better understanding on practical uses of matrix factorization, let's consider music recommendation as an example.
->>>>>>> 1ad24e11
     /// Assume that user IDs and music IDs are used as row and column indexes, respectively, and matrix's values are ratings provided by those users. That is,
     /// rating <i>r</i> at row <i>r</i> and column <i>v</i> means that user <i>u</i> give <i>r</i> to item <i>v</i>.
     /// An imcomplete matrix is very common because not all users may provide their feedbacks to all products (for example, no one can rate ten million songs).
@@ -78,29 +65,6 @@
     /// The predicted rating at the u-th row and the v-th column in <i>R</i> would be the inner product of the u-th row of P and the v-th row of Q; that is,
     /// <i>R</i> is approximated by the product of <i>P</i>'s transpose and <i>Q</i>. This trainer implements
     /// <a href='https://www.csie.ntu.edu.tw/~cjlin/papers/libmf/mf_adaptive_pakdd.pdf'>a stochastic gradient method</a> for finding <i>P</i>
-<<<<<<< HEAD
-    /// and <i>Q</i> via minimizing the distance between<i> R</i> and the product of <i>P</i>'s transpose and Q.</p>.
-    /// <p>For users interested in the mathematical details, please see the references below.
-    ///     <list type = 'bullet'>
-    ///         <item>
-    ///             <description><a href='https://www.csie.ntu.edu.tw/~cjlin/papers/libmf/libmf_journal.pdf' > A Fast Parallel Stochastic Gradient Method for Matrix Factorization in Shared Memory Systems</a></description>
-    ///         </item>
-    ///         <item>
-    ///             <description><a href='https://www.csie.ntu.edu.tw/~cjlin/papers/libmf/mf_adaptive_pakdd.pdf' > A Learning-rate Schedule for Stochastic Gradient Methods to Matrix Factorization</a></description>
-    ///         </item>
-    ///         <item>
-    ///             <description><a href='https://www.csie.ntu.edu.tw/~cjlin/papers/libmf/libmf_open_source.pdf' > LIBMF: A Library for Parallel Matrix Factorization in Shared-memory Systems</a></description>
-    ///         </item>
-    ///     </list>
-    /// </p>
-    /// <p>Example code can be found by searching for <i>MatrixFactorization</i> in <a href='https://github.com/dotnet/machinelearning'>ML.NET.</a></p>
-    /// <format type="text/markdown">
-    /// <![CDATA[
-    /// [!code-csharp[MF](~/../docs/samples/docs/samples/Microsoft.ML.Samples/Dynamic/MatrixFactorization.cs "A matrix factorization example.")]
-    /// ]]>
-    /// </format>
-    /// </summary>
-=======
     /// and <i>Q</i> via minimizing the distance between<i> R</i> and the product of <i>P</i>'s transpose and Q.</para>.
     /// <para>For users interested in the mathematical details, please see the references below.</para>
     /// <list type = 'bullet'>
@@ -122,7 +86,6 @@
     /// ]]>
     /// </format>
     /// </example>
->>>>>>> 1ad24e11
     public sealed class MatrixFactorizationTrainer : TrainerBase<MatrixFactorizationPredictor>,
         IEstimator<MatrixFactorizationPredictionTransformer>
     {
